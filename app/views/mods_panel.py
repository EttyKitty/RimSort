--- conflicted
+++ resolved
@@ -2668,8 +2668,9 @@
             self.signal_search_and_filters(list_type=list_type, pattern="", recalculate_list_errors_warnings=recalculate_list_errors_warnings)
             self.inactive_mods_search.clearFocus()
 
-<<<<<<< HEAD
-    def signal_search_and_filters(self, list_type: str, pattern: str, filters_active: bool = False) -> None:
+    def signal_search_and_filters(
+        self, list_type: str, pattern: str, filters_active: bool = False, recalculate_list_errors_warnings: bool = True
+    ) -> None:
         """
         Performs a search and/or applies filters based on the given parameters.
 
@@ -2678,11 +2679,7 @@
             pattern (str): The pattern to search for.
             filters_active (bool): If any filter is active (inc. pattern search).
         """
-=======
-    def signal_search_and_filters(
-        self, list_type: str, pattern: str, filters_active: bool = False, recalculate_list_errors_warnings: bool = True
-    ) -> None:
->>>>>>> 68260440
+
         _filter = None
         filter_state = None # The 'Hide Filter' state
         source_filter = None
